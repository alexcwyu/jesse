import numpy as np

import jesse.helpers as jh
import jesse.services.selectors as selectors
from jesse.config import config
from jesse.enums import timeframes
from jesse.exceptions import RouteNotFound
from jesse.libs import DynamicNumpyArray
from jesse.models import store_candle_into_db
from jesse.services.candle import generate_candle_from_one_minutes
from timeloop import Timeloop
from datetime import timedelta


class CandlesState:
    def __init__(self) -> None:
        self.storage = {}
        self.are_all_initiated = False
        self.initiated_pairs = {}

    def generate_new_candles_loop(self) -> None:
        """
        to prevent the issue of missing candles when no volume is traded on the live exchange
        """
        t = Timeloop()

        @t.job(interval=timedelta(seconds=1))
        def time_loop_per_second():
            # make sure all candles are already initiated
            if not self.are_all_initiated:
                return

            # only at first second on each minute
            if jh.now() % 60_000 != 1000:
                return

            for c in config['app']['considering_candles']:
                exchange, symbol = c[0], c[1]
                current_candle = self.get_current_candle(exchange, symbol, '1m')
                if jh.now() > current_candle[0] + 60_000:
                    new_candle = self._generate_empty_candle_from_previous_candle(current_candle)
                    self.add_candle(new_candle, exchange, symbol, '1m')

        t.start()

    @staticmethod
    def _generate_empty_candle_from_previous_candle(previous_candle: np.ndarray) -> np.ndarray:
        new_candle = previous_candle.copy()
        new_candle[0] = previous_candle[0] + 60_000
        # new candle's open, close, high, and low all equal to previous candle's close
        new_candle[1] = previous_candle[2]
        new_candle[2] = previous_candle[2]
        new_candle[3] = previous_candle[2]
        new_candle[4] = previous_candle[2]
        # set volume to 0
        new_candle[5] = 0
        return new_candle

    def mark_all_as_initiated(self) -> None:
        for k in self.initiated_pairs:
            self.initiated_pairs[k] = True
        self.are_all_initiated = True

    def get_storage(self, exchange: str, symbol: str, timeframe: str) -> DynamicNumpyArray:
        key = jh.key(exchange, symbol, timeframe)

        try:
            return self.storage[key]
        except KeyError:
            raise RouteNotFound(
                f"Bellow route is required but missing in your routes:\n('{exchange}', '{symbol}', '{timeframe}')"
            )

    def init_storage(self, bucket_size: int = 1000) -> None:
        for c in config['app']['considering_candles']:
            exchange, symbol = c[0], c[1]

            # initiate the '1m' timeframes
            key = jh.key(exchange, symbol, timeframes.MINUTE_1)
            self.storage[key] = DynamicNumpyArray((bucket_size, 6))

            for timeframe in config['app']['considering_timeframes']:
                key = jh.key(exchange, symbol, timeframe)
                # ex: 1440 / 60 + 1 (reserve one for forming candle)
                total_bigger_timeframe = int((bucket_size / jh.timeframe_to_one_minutes(timeframe)) + 1)
                self.storage[key] = DynamicNumpyArray((total_bigger_timeframe, 6))

    def add_candle(
            self,
            candle: np.ndarray,
            exchange: str,
            symbol: str,
            timeframe: str,
            with_execution: bool = True,
            with_generation: bool = True,
            with_skip: bool = True
    ) -> None:
        if jh.is_collecting_data():
            # make sure it's a complete (and not a forming) candle
            if jh.now_to_timestamp() >= (candle[0] + 60000):
                store_candle_into_db(exchange, symbol, candle)
            return

        arr: DynamicNumpyArray = self.get_storage(exchange, symbol, timeframe)

        if jh.is_live():
            # ignore if candle is still being initially imported
            if with_skip and f'{exchange}-{symbol}' not in self.initiated_pairs:
                return

<<<<<<< HEAD
            # if it's a complete candle and NOT an initial candle, store it in the database
            if f'{exchange}-{symbol}' in self.initiated_pairs and jh.now_to_timestamp() >= (candle[0] + 60000):
                store_candle_into_db(exchange, symbol, candle)

            self.update_position(exchange, symbol, candle)
=======
            self.update_position(exchange, symbol, candle[2])
>>>>>>> f89b34d7

            # ignore new candle at the time of execution because it messes
            # the count of candles without actually having an impact
            if candle[0] >= jh.now():
                return

        # initial
        if len(arr) == 0:
            arr.append(candle)

        # if it's new, add
        elif candle[0] > arr[-1][0]:
            # in paper mode, check to see if the new candle causes any active orders to be executed
            if with_execution and jh.is_paper_trading():
                self.simulate_order_execution(exchange, symbol, timeframe, candle)

            arr.append(candle)

            # generate other timeframes
            if with_generation and timeframe == '1m':
                self.generate_bigger_timeframes(candle, exchange, symbol, with_execution)

        # if it's the last candle again, update
        elif candle[0] == arr[-1][0]:
            # in paper mode, check to see if the new candle causes any active orders to get executed
            if with_execution and jh.is_paper_trading():
                self.simulate_order_execution(exchange, symbol, timeframe, candle)

            arr[-1] = candle

            # regenerate other timeframes
            if with_generation and timeframe == '1m':
                self.generate_bigger_timeframes(candle, exchange, symbol, with_execution)

        # past candles will be ignored (dropped)
        elif candle[0] < arr[-1][0]:
            return

    def add_candle_from_trade(self, trade, exchange: str, symbol: str) -> None:
        """
        In few exchanges, there's no candle stream over the WS, for
        those we have to use cases the trades stream
        """
        if not jh.is_live():
            raise Exception('add_candle_from_trade() is for live modes only')

        # ignore if candle is still being initially imported
        if f'{exchange}-{symbol}' not in self.initiated_pairs:
            return

        # in some cases we might be missing the current forming candle like it is on FTX, hence
        # if that is the case, generate the current forming candle (it won't be super accurate)
        current_candle = self.get_current_candle(exchange, symbol, '1m')
        if jh.now() > current_candle[0] + 60_000:
            new_candle = self._generate_empty_candle_from_previous_candle(current_candle)
            self.add_candle(new_candle, exchange, symbol, '1m')
        # if jh.now() > current_candle[0] + 60_000:
        #     while jh.now() > current_candle[0] + 60_000:
        #         new_candle = self._generate_empty_candle_from_previous_candle(current_candle)
        #         self.add_candle(new_candle, exchange, symbol, '1m')
        #         current_candle = self.get_current_candle(exchange, symbol, '1m')

        # update position's current price
        self.update_position(exchange, symbol, trade['price'])

        current_candle = self.get_current_candle(exchange, symbol, '1m')
        new_candle = current_candle.copy()
        # close
        new_candle[2] = trade['price']
        # high
        new_candle[3] = max(new_candle[3], trade['price'])
        # low
        new_candle[4] = min(new_candle[4], trade['price'])
        # volume
        new_candle[5] += trade['volume']

        self.add_candle(new_candle, exchange, symbol, '1m')

    @staticmethod
    def update_position(exchange: str, symbol: str, price: float) -> None:
        # get position object
        p = selectors.get_position(exchange, symbol)

        # for extra_route candles, p == None, hence no further action is required
        if p is None:
            return

        if jh.is_live():
            price_precision = selectors.get_exchange(exchange).vars['precisions'][symbol]['price_precision']

            # update position.current_price
            p.current_price = jh.round_price_for_live_mode(price, price_precision)
        else:
            p.current_price = price

    def generate_bigger_timeframes(self, candle: np.ndarray, exchange: str, symbol: str, with_execution: bool) -> None:
        if not jh.is_live():
            return

        for timeframe in config['app']['considering_timeframes']:
            # skip '1m'
            if timeframe == '1m':
                continue

            last_candle = self.get_current_candle(exchange, symbol, timeframe)
            generate_from_count = int((candle[0] - last_candle[0]) / 60_000)
            short_candles = self.get_candles(exchange, symbol, '1m')[-1 - generate_from_count:]

            # update latest candle
            generated_candle = generate_candle_from_one_minutes(
                timeframe,
                short_candles,
                accept_forming_candles=True
            )

            self.add_candle(generated_candle, exchange, symbol, timeframe, with_execution, with_generation=False)

    def simulate_order_execution(self, exchange: str, symbol: str, timeframe: str, new_candle: np.ndarray) -> None:
        previous_candle = self.get_current_candle(exchange, symbol, timeframe)
        orders = selectors.get_orders(exchange, symbol)

        if previous_candle[2] == new_candle[2]:
            return

        for o in orders:
            # skip inactive orders
            if not o.is_active:
                continue

            if ((o.price >= previous_candle[2]) and (o.price <= new_candle[2])) or (
                    (o.price <= previous_candle[2]) and (o.price >= new_candle[2])):
                o.execute()

    def batch_add_candle(self, candles: np.ndarray, exchange: str, symbol: str, timeframe: str,
                         with_generation: bool = True) -> None:
        for c in candles:
            self.add_candle(c, exchange, symbol, timeframe, with_execution=False, with_generation=with_generation, with_skip=False)

    def forming_estimation(self, exchange: str, symbol: str, timeframe: str) -> tuple:
        long_key = jh.key(exchange, symbol, timeframe)
        short_key = jh.key(exchange, symbol, '1m')
        required_1m_to_complete_count = jh.timeframe_to_one_minutes(timeframe)
        current_1m_count = len(self.get_storage(exchange, symbol, '1m'))

        dif = current_1m_count % required_1m_to_complete_count
        return dif, long_key, short_key

    # # # # # # # # #
    # # # # # getters
    # # # # # # # # #
    def get_candles(self, exchange: str, symbol: str, timeframe: str) -> np.ndarray:
        # no need to worry for forming candles when timeframe == 1m
        if timeframe == '1m':
            arr: DynamicNumpyArray = self.get_storage(exchange, symbol, '1m')
            if len(arr) == 0:
                return np.zeros((0, 6))
            else:
                return arr[:]

        # other timeframes
        dif, long_key, short_key = self.forming_estimation(exchange, symbol, timeframe)
        long_count = len(self.get_storage(exchange, symbol, timeframe))
        short_count = len(self.get_storage(exchange, symbol, '1m'))

        if dif == 0 and long_count == 0:
            return np.zeros((0, 6))

        # complete candle
        if dif == 0 or self.storage[long_key][:long_count][-1][0] == self.storage[short_key][short_count - dif][0]:
            return self.storage[long_key][:long_count]
        # generate forming
        else:
            return np.concatenate(
                (
                    self.storage[long_key][:long_count],
                    np.array(
                        (
                            generate_candle_from_one_minutes(
                                timeframe,
                                self.storage[short_key][short_count - dif:short_count],
                                True
                            ),
                        )
                    )
                ), axis=0
            )

    def get_current_candle(self, exchange: str, symbol: str, timeframe: str) -> np.ndarray:
        # no need to worry for forming candles when timeframe == 1m
        if timeframe == '1m':
            arr: DynamicNumpyArray = self.get_storage(exchange, symbol, '1m')
            if len(arr) == 0:
                return np.zeros((0, 6))
            else:
                return arr[-1]

        # other timeframes
        dif, long_key, short_key = self.forming_estimation(exchange, symbol, timeframe)
        long_count = len(self.get_storage(exchange, symbol, timeframe))
        short_count = len(self.get_storage(exchange, symbol, '1m'))

        # complete candle
        if dif != 0:
            return generate_candle_from_one_minutes(
                timeframe, self.storage[short_key][short_count - dif:short_count],
                True
            )
        if long_count == 0:
            return np.zeros((0, 6))
        else:
            return self.storage[long_key][-1]<|MERGE_RESOLUTION|>--- conflicted
+++ resolved
@@ -108,15 +108,11 @@
             if with_skip and f'{exchange}-{symbol}' not in self.initiated_pairs:
                 return
 
-<<<<<<< HEAD
             # if it's a complete candle and NOT an initial candle, store it in the database
             if f'{exchange}-{symbol}' in self.initiated_pairs and jh.now_to_timestamp() >= (candle[0] + 60000):
                 store_candle_into_db(exchange, symbol, candle)
 
-            self.update_position(exchange, symbol, candle)
-=======
             self.update_position(exchange, symbol, candle[2])
->>>>>>> f89b34d7
 
             # ignore new candle at the time of execution because it messes
             # the count of candles without actually having an impact
