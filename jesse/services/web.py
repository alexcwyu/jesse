--- conflicted
+++ resolved
@@ -220,12 +220,10 @@
     id: str
 
 
-<<<<<<< HEAD
 class PostHogStartRequestJson(BaseModel):
     email: str | None = None
     username: str | None = None
     user_full_name: str | None = None
-=======
 class UpdateBacktestSessionStateRequestJson(BaseModel):
     id: str
     state: dict
@@ -244,4 +242,23 @@
     title: Optional[str] = None
     description: Optional[str] = None
     strategy_codes: Optional[dict] = None
->>>>>>> 9945f550
+
+
+class UpdateBacktestSessionStateRequestJson(BaseModel):
+    id: str
+    state: dict
+
+
+class GetBacktestSessionsRequestJson(BaseModel):
+    limit: int = 50
+    offset: int = 0
+    title_search: Optional[str] = None
+    status_filter: Optional[str] = None
+    date_filter: Optional[str] = None
+
+
+class UpdateBacktestSessionNotesRequestJson(BaseModel):
+    id: str
+    title: Optional[str] = None
+    description: Optional[str] = None
+    strategy_codes: Optional[dict] = None