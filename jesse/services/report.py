--- conflicted
+++ resolved
@@ -18,26 +18,8 @@
 warnings.filterwarnings("ignore")
 
 
-<<<<<<< HEAD
 def positions() -> list:
     arr = []
-=======
-def positions() -> List[Union[List[str], List[Union[Union[str, int, None], Any]]]]:
-    array = [
-        [
-            'type',
-            'strategy',
-            'symbol',
-            'leverage',
-            'opened at',
-            'qty',
-            'entry',
-            'current price',
-            'liq price',
-            'PNL (%)',
-        ]
-    ]
->>>>>>> f89b34d7
 
     for r in router.routes:
         p: Position = r.strategy.position
@@ -55,25 +37,7 @@
             'pnl_perc': p.pnl_percentage
         })
 
-<<<<<<< HEAD
     return arr
-=======
-        array.append(
-            [
-                jh.color(pos.type, type_color),
-                pos.strategy.name,
-                pos.symbol,
-                pos.leverage,
-                '' if pos.is_close else f'{jh.readable_duration((jh.now_to_timestamp() - pos.opened_at) / 1000, 3)} ago',
-                pos.qty if abs(pos.qty) > 0 else None,
-                pos.entry_price,
-                pos.current_price,
-                '' if (pos.liquidation_price is None or np.isnan(pos.liquidation_price) or pos.liquidation_price == 0) else pos.liquidation_price,
-                '' if pos.is_close else f'{jh.color(str(round(pos.pnl, 2)), pnl_color)} ({jh.color(str(round(pos.pnl_percentage, 4)), pnl_color)}%)',
-            ]
-        )
-    return array
->>>>>>> f89b34d7
 
 
 def candles() -> dict:
@@ -205,25 +169,8 @@
     ]
 
 
-<<<<<<< HEAD
 def orders():
     arr = []
-=======
-def orders() -> List[Union[List[str], List[Union[CharField, str, FloatField]]]]:
-    array = [
-        [
-            'symbol',
-            'side',
-            'type',
-            'qty',
-            'price',
-            'flag',
-            'status',
-            'created_at',
-        ]
-    ]
-
->>>>>>> f89b34d7
 
     route_orders = []
     for r in router.routes:
