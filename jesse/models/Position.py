import numpy as np

import jesse.helpers as jh
import jesse.services.selectors as selectors
from jesse.config import config
from jesse.enums import trade_types, order_types
from jesse.exceptions import EmptyPosition, OpenPositionError
from jesse.models import Order, Exchange
from jesse.services import logger, notifier
from jesse.utils import sum_floats, subtract_floats


class Position:
    def __init__(self, exchange_name: str, symbol: str, attributes=None) -> None:
        self.id = jh.generate_unique_id()
        self.entry_price = None
        self.exit_price = None
        self.current_price = None
        self.qty = 0
        self.opened_at = None
        self.closed_at = None

        # TODO: self._mark_price = None

        if attributes is None:
            attributes = {}

        self.exchange_name = exchange_name
        self.exchange: Exchange = selectors.get_exchange(self.exchange_name)

        self.symbol = symbol
        self.strategy = None

        for a in attributes:
            setattr(self, a, attributes[a])

    # @property
    # def mark_price(self):
    #     # TODO: make sure that it is available only for live trading in futures markets
    #     return self._mark_price

    # TODO: more properties to add:
    # - Margin Ratio
    # * Liquidation price
    # * mark price?!

    @property
    def value(self) -> float:
        """
        The value of open position in the quote currency

        :return: float
        """
        return abs(self.current_price * self.qty)

    @property
    def type(self) -> str:
        """
        The type of open position - long, short, or close

        :return: str
        """
        if self.qty > 0:
            return 'long'
        if self.qty < 0:
            return 'short'

        return 'close'

    @property
    def pnl_percentage(self) -> float:
        """
        Alias for self.roi

        :return: float
        """
        return self.roi

    @property
    def roi(self) -> float:
        """
        Return on Investment in percentage
        More at: https://www.binance.com/en/support/faq/5b9ad93cb4854f5990b9fb97c03cfbeb
        """
        return self.pnl / self.total_cost * 100

    @property
    def total_cost(self) -> float:
        """
        How much we paid to open this position (currently does not include fees, should we?!)
        """
        if self.is_close:
            return np.nan
        
        base_cost = self.entry_price * abs(self.qty)
        if self.strategy:
            return base_cost / self.strategy.leverage
        
        return base_cost

    @property
    def entry_margin(self) -> float:
        """
        Alias for self.total_cost
        """
        return self.total_cost

    @property
    def pnl(self) -> float:
        """
        The PNL of the position

        :return: float
        """
        if self.qty == 0:
            return 0

        diff = self.value - abs(self.entry_price * self.qty)

        return -diff if self.type == 'short' else diff

    @property
    def is_open(self) -> bool:
        """
        Is the current position open?

        :return: bool
        """
        return self.qty != 0

    @property
    def is_close(self) -> bool:
        """
        Is the current position close?

        :return: bool
        """
        return self.qty == 0

    @property
<<<<<<< HEAD
    def margin_mode(self) -> str:
=======
    def mode(self) -> str:
>>>>>>> 816bdf0a
        if self.exchange.type == 'spot':
            return 'spot'
        else:
            return self.exchange.futures_leverage_mode

    def _close(self, close_price: float) -> None:
        if self.is_open is False:
            raise EmptyPosition('The position is already closed.')

        # just to prevent confusion
        close_qty = abs(self.qty)

        estimated_profit = jh.estimate_PNL(
            close_qty, self.entry_price,
            close_price, self.type
        )
        entry = self.entry_price
        trade_type = self.type
        self.exit_price = close_price

        if self.exchange:
            self.exchange.add_realized_pnl(self.symbol, estimated_profit)
            self.exchange.temp_reduced_amount[jh.base_asset(self.symbol)] += abs(close_qty * close_price)
        self.qty = 0
        self.entry_price = None
        self.closed_at = jh.now_to_timestamp()

        if not jh.is_unit_testing():
            info_text = 'CLOSED {} position: {}, {}, {}. PNL: ${}, Balance: ${}, entry: {}, exit: {}'.format(
                trade_type, self.exchange_name, self.symbol, self.strategy.name,
                round(estimated_profit, 2), jh.format_currency(round(self.exchange.wallet_balance(self.symbol), 2)),
                entry, close_price
            )

            if jh.is_debuggable('position_closed'):
                logger.info(info_text)

            if jh.is_live() and config['env']['notifications']['events']['updated_position']:
                notifier.notify(info_text)

    def _reduce(self, qty: float, price: float) -> None:
        if self.is_open is False:
            raise EmptyPosition('The position is closed.')

        # just to prevent confusion
        qty = abs(qty)

        estimated_profit = jh.estimate_PNL(qty, self.entry_price, price, self.type)

        if self.exchange:
            # self.exchange.increase_futures_balance(qty * self.entry_price + estimated_profit)
            self.exchange.add_realized_pnl(self.symbol, estimated_profit)
            self.exchange.temp_reduced_amount[jh.base_asset(self.symbol)] += abs(qty * price)

        if self.type == trade_types.LONG:
            self.qty = subtract_floats(self.qty, qty)
        elif self.type == trade_types.SHORT:
            self.qty = sum_floats(self.qty, qty)

        info_text = 'REDUCED position: {}, {}, {}, {}, ${}'.format(
            self.exchange_name, self.symbol, self.type, self.qty, round(self.entry_price, 2)
        )

        if jh.is_debuggable('position_reduced'):
            logger.info(info_text)

        if jh.is_live() and config['env']['notifications']['events']['updated_position']:
            notifier.notify(info_text)

    def _increase(self, qty: float, price: float) -> None:
        if not self.is_open:
            raise OpenPositionError('position must be already open in order to increase its size')

        qty = abs(qty)
        size = qty * price

        # if self.exchange:
        #     self.exchange.decrease_futures_balance(size)

        self.entry_price = jh.estimate_average_price(qty, price, self.qty,
                                                     self.entry_price)

        if self.type == trade_types.LONG:
            self.qty = sum_floats(self.qty, qty)
        elif self.type == trade_types.SHORT:
            self.qty = subtract_floats(self.qty, qty)

        info_text = 'INCREASED position: {}, {}, {}, {}, ${}'.format(
            self.exchange_name, self.symbol, self.type, self.qty, round(self.entry_price, 2)
        )

        if jh.is_debuggable('position_increased'):
            logger.info(info_text)

        if jh.is_live() and config['env']['notifications']['events']['updated_position']:
            notifier.notify(info_text)

    def _open(self, qty: float, price: float, change_balance: bool = True) -> None:
        if self.is_open:
            raise OpenPositionError('an already open position cannot be opened')

        self.entry_price = price
        self.exit_price = None
        self.qty = qty
        self.opened_at = jh.now_to_timestamp()

        info_text = 'OPENED {} position: {}, {}, {}, ${}'.format(
            self.type, self.exchange_name, self.symbol, self.qty, round(self.entry_price, 2)
        )

        if jh.is_debuggable('position_opened'):
            logger.info(info_text)

        if jh.is_live() and config['env']['notifications']['events']['updated_position']:
            notifier.notify(info_text)

    def _on_executed_order(self, order: Order) -> None:
        qty = order.qty
        price = order.price

        # TODO: detect reduce_only order, and if so, see if you need to adjust qty and price (above variables)

        self.exchange.charge_fee(self.symbol, qty * price)

        # order opens position
        if self.qty == 0:
            change_balance = order.type == order_types.MARKET
            self._open(qty, price, change_balance)
        # order closes position
        elif (sum_floats(self.qty, qty)) == 0:
            self._close(price)
        # order increases the size of the position
        elif self.qty * qty > 0:
            if order.is_reduce_only:
                logger.info('Did not increase position because order is a reduce_only order')
            else:
                self._increase(qty, price)
        # order reduces the size of the position
        elif self.qty * qty < 0:
            # if size of the order is big enough to both close the
            # position AND open it on the opposite side
            if abs(qty) > abs(self.qty):
                if order.is_reduce_only:
                    logger.info(
                        'Executed order is bigger than the current position size but it is a reduce_only order so it just closes it. Order QTY: {}, Position QTY: {}'.format(
                            qty, self.qty
                        ))
                    self._close(price)
                else:
                    logger.info(
                        'Executed order is big enough to not close, but flip the position type. Order QTY: {}, Position QTY: {}'.format(
                            qty, self.qty
                        ))
                    diff_qty = sum_floats(self.qty, qty)
                    self._close(price)
                    self._open(diff_qty, price)
            else:
                self._reduce(qty, price)

        if self.strategy:
            self.strategy._on_updated_position(order)<|MERGE_RESOLUTION|>--- conflicted
+++ resolved
@@ -138,11 +138,7 @@
         return self.qty == 0
 
     @property
-<<<<<<< HEAD
     def margin_mode(self) -> str:
-=======
-    def mode(self) -> str:
->>>>>>> 816bdf0a
         if self.exchange.type == 'spot':
             return 'spot'
         else:
