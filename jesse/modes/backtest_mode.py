import time
from typing import Dict, Union, List

import arrow
import numpy as np
import pandas as pd

import jesse.helpers as jh
import jesse.services.metrics as stats
import jesse.services.required_candles as required_candles
import jesse.services.selectors as selectors
from jesse import exceptions
from jesse.config import config
from jesse.enums import timeframes, order_types
from jesse.models import Candle, Order, Position
from jesse.modes.utils import save_daily_portfolio_balance
from jesse.routes import router
from jesse.services import charts
from jesse.services import quantstats
from jesse.services import report
from jesse.services.cache import cache
from jesse.services.candle import generate_candle_from_one_minutes, print_candle, candle_includes_price, split_candle
from jesse.services.file import store_logs
from jesse.services.validators import validate_routes
from jesse.store import store
from jesse.services import logger
from jesse.services.failure import register_custom_exception_handler
from jesse.services.redis import sync_publish, process_status
from timeloop import Timeloop
from datetime import timedelta
from jesse.services.progressbar import Progressbar


def run(
        debug_mode,
        user_config: dict,
        routes: List[Dict[str, str]],
        extra_routes: List[Dict[str, str]],
        start_date: str,
        finish_date: str,
        candles: dict = None,
        chart: bool = False,
        tradingview: bool = False,
        full_reports: bool = False,
        csv: bool = False,
        json: bool = False
) -> None:
    if not jh.is_unit_testing():
        # at every second, we check to see if it's time to execute stuff
        status_checker = Timeloop()

        @status_checker.job(interval=timedelta(seconds=1))
        def handle_time():
            if process_status() != 'started':
                raise exceptions.Termination

        status_checker.start()

    from jesse.config import config, set_config
    config['app']['trading_mode'] = 'backtest'

    # debug flag
    config['app']['debug_mode'] = debug_mode

    # inject config
    if not jh.is_unit_testing():
        set_config(user_config)

    # set routes
    router.initiate(routes, extra_routes)

    store.app.set_session_id()

    register_custom_exception_handler()

    # validate routes
    validate_routes(router)

    # initiate candle store
    store.candles.init_storage(5000)

    # load historical candles
    if candles is None:
        candles = load_candles(start_date, finish_date)

    if not jh.should_execute_silently():
        sync_publish('general_info', {
            'session_id': jh.get_session_id(),
            'debug_mode': str(config['app']['debug_mode']),
        })
        # candles info
        key = f"{config['app']['considering_candles'][0][0]}-{config['app']['considering_candles'][0][1]}"
        sync_publish('candles_info', stats.candles_info(candles[key]['candles']))
        # routes info
        sync_publish('routes_info', stats.routes(router.routes))

    # run backtest simulation
    result = simulator(
        candles,
        run_silently=jh.should_execute_silently(),
        generate_charts=chart,
        generate_tradingview=tradingview,
        generate_quantstats=full_reports,
        generate_csv=csv,
        generate_json=json,
        generate_equity_curve=True,
        generate_hyperparameters=True
    )

    if not jh.should_execute_silently():
        sync_publish('alert', {
            'message': f"Successfully executed backtest simulation in: {result['execution_duration']} seconds",
            'type': 'success'
        })
        sync_publish('hyperparameters', result['hyperparameters'])
        sync_publish('metrics', result['metrics'])
        sync_publish('equity_curve', result['equity_curve'])

    # close database connection
    from jesse.services.db import database
    database.close_connection()


def _generate_quantstats_report(candles_dict: dict) -> str:
    if store.completed_trades.count == 0:
        return None

    price_data = []
    timestamps = []
    # load close candles for Buy and hold and calculate pct_change
    for index, c in enumerate(config['app']['considering_candles']):
        exchange, symbol = c[0], c[1]
        if exchange in config['app']['trading_exchanges'] and symbol in config['app']['trading_symbols']:
            candles = candles_dict[jh.key(exchange, symbol)]['candles']

            if timestamps == []:
                timestamps = candles[:, 0]
            price_data.append(candles[:, 1])

    price_data = np.transpose(price_data)
    price_df = pd.DataFrame(
        price_data, index=pd.to_datetime(timestamps, unit="ms"), dtype=float
    ).resample('D').mean()
    price_pct_change = price_df.pct_change(1).fillna(0)
    buy_and_hold_daily_returns_all_routes = price_pct_change.mean(1)
    study_name = _get_study_name()
    res = quantstats.quantstats_tearsheet(buy_and_hold_daily_returns_all_routes, study_name)
    return res


def _get_study_name() -> str:
    routes_count = len(router.routes)
    more = f"-and-{routes_count - 1}-more" if routes_count > 1 else ""
    if type(router.routes[0].strategy_name) is str:
        strategy_name = router.routes[0].strategy_name
    else:
        strategy_name = router.routes[0].strategy_name.__name__
    study_name = f"{strategy_name}-{router.routes[0].exchange}-{router.routes[0].symbol}-{router.routes[0].timeframe}{more}"
    return study_name


def load_candles(start_date_str: str, finish_date_str: str) -> Dict[str, Dict[str, Union[str, np.ndarray]]]:
    start_date = jh.date_to_timestamp(start_date_str)
    finish_date = jh.date_to_timestamp(finish_date_str) - 60000

    # validate
    if start_date == finish_date:
        raise ValueError('start_date and finish_date cannot be the same.')
    if start_date > finish_date:
        raise ValueError('start_date cannot be bigger than finish_date.')
    if finish_date > arrow.utcnow().int_timestamp * 1000:
        raise ValueError(
            "Can't load candle data from the future! The finish-date can be up to yesterday's date at most.")

    # load and add required warm-up candles for backtest
    if jh.is_backtesting():
        for c in config['app']['considering_candles']:
            required_candles.inject_required_candles_to_store(
                required_candles.load_required_candles(c[0], c[1], start_date_str, finish_date_str),
                c[0],
                c[1]
            )

    # download candles for the duration of the backtest
    candles = {}
    for c in config['app']['considering_candles']:
        exchange, symbol = c[0], c[1]

        key = jh.key(exchange, symbol)

        cache_key = f"{start_date_str}-{finish_date_str}-{key}"
        cached_value = cache.get_value(cache_key)
        # if cache exists use cache_value
        # not cached, get and cache for later calls in the next 5 minutes
        # fetch from database
        candles_tuple = cached_value or Candle.select(
<<<<<<< HEAD
            Candle.timestamp, Candle.open, Candle.close, Candle.high, Candle.low,
            Candle.volume
        ).where(
            Candle.timestamp.between(start_date, finish_date),
            Candle.exchange == exchange,
            Candle.symbol == symbol
        ).order_by(Candle.timestamp.asc()).tuples()
=======
                Candle.timestamp, Candle.open, Candle.close, Candle.high, Candle.low,
                Candle.volume
            ).where(
                Candle.exchange == exchange,
                Candle.symbol == symbol,
                Candle.timestamp.between(start_date, finish_date)
            ).order_by(Candle.timestamp.asc()).tuples()
>>>>>>> dc6a760e
        # validate that there are enough candles for selected period
        required_candles_count = (finish_date - start_date) / 60_000
        if len(candles_tuple) == 0 or candles_tuple[-1][0] != finish_date or candles_tuple[0][0] != start_date:
            raise exceptions.CandleNotFoundInDatabase(
                f'Not enough candles for {symbol}. You need to import candles.'
            )
        elif len(candles_tuple) != required_candles_count + 1:
            raise exceptions.CandleNotFoundInDatabase(
                f'There are missing candles between {start_date_str} => {finish_date_str}')

        # cache it for near future calls
        cache.set_value(cache_key, tuple(candles_tuple), expire_seconds=60 * 60 * 24 * 7)

        candles[key] = {
            'exchange': exchange,
            'symbol': symbol,
            'candles': np.array(candles_tuple)
        }

    return candles


def simulator(
        candles: dict,
        run_silently: bool,
        hyperparameters: dict = None,
        generate_charts: bool = False,
        generate_tradingview: bool = False,
        generate_quantstats: bool = False,
        generate_csv: bool = False,
        generate_json: bool = False,
        generate_equity_curve: bool = False,
        generate_hyperparameters: bool = False,
) -> dict:
    result = {}
    begin_time_track = time.time()
    key = f"{config['app']['considering_candles'][0][0]}-{config['app']['considering_candles'][0][1]}"
    first_candles_set = candles[key]['candles']
    length = len(first_candles_set)
    # to preset the array size for performance
    try:
        store.app.starting_time = first_candles_set[0][0]
    except IndexError:
        raise IndexError('Check your "warm_up_candles" config value')
    store.app.time = first_candles_set[0][0]

    # initiate strategies
    for r in router.routes:
        # if the r.strategy is str read it from file
        if isinstance(r.strategy_name, str):
            StrategyClass = jh.get_strategy_class(r.strategy_name)
        # else it is a class object so just use it
        else:
            StrategyClass = r.strategy_name

        try:
            r.strategy = StrategyClass()
        except TypeError:
            raise exceptions.InvalidStrategy(
                "Looks like the structure of your strategy directory is incorrect. Make sure to include the strategy INSIDE the __init__.py file. Another reason for this error might be that your strategy is missing the mandatory methods such as should_long(), go_long(), and should_cancel_entry(). "
                "\nIf you need working examples, check out: https://github.com/jesse-ai/example-strategies"
            )
        except:
            raise

        r.strategy.name = r.strategy_name
        r.strategy.exchange = r.exchange
        r.strategy.symbol = r.symbol
        r.strategy.timeframe = r.timeframe

        # read the dna from strategy's dna() and use it for injecting inject hyperparameters
        # first convert DNS string into hyperparameters
        if len(r.strategy.dna()) > 0 and hyperparameters is None:
            hyperparameters = jh.dna_to_hp(r.strategy.hyperparameters(), r.strategy.dna())

        # inject hyperparameters sent within the optimize mode
        if hyperparameters is not None:
            r.strategy.hp = hyperparameters

        # init few objects that couldn't be initiated in Strategy __init__
        # it also injects hyperparameters into self.hp in case the route does not uses any DNAs
        r.strategy._init_objects()

        selectors.get_position(r.exchange, r.symbol).strategy = r.strategy

    # add initial balance
    save_daily_portfolio_balance()

    progressbar = Progressbar(length, step=60)
    for i in range(length):
        # update time
        store.app.time = first_candles_set[i][0] + 60_000

        # display progress percentage in backtest
        if jh.is_backtester() and (((i / length) * 100) % 5 == 0):
            print(f'progress percentage: {(i / length) * 100} %')

        # add candles
        for j in candles:
            short_candle = candles[j]['candles'][i]
            if i != 0:
                previous_short_candle = candles[j]['candles'][i - 1]
                short_candle = _get_fixed_jumped_candle(previous_short_candle, short_candle)
            exchange = candles[j]['exchange']
            symbol = candles[j]['symbol']

            store.candles.add_candle(short_candle, exchange, symbol, '1m', with_execution=False,
                                     with_generation=False)

            # print short candle
            if jh.is_debuggable('shorter_period_candles'):
                print_candle(short_candle, True, symbol)

            _simulate_price_change_effect(short_candle, exchange, symbol)

            # generate and add candles for bigger timeframes
            for timeframe in config['app']['considering_timeframes']:
                # for 1m, no work is needed
                if timeframe == '1m':
                    continue

                count = jh.timeframe_to_one_minutes(timeframe)
                # until = count - ((i + 1) % count)

                if (i + 1) % count == 0:
                    generated_candle = generate_candle_from_one_minutes(
                        timeframe,
                        candles[j]['candles'][(i - (count - 1)):(i + 1)])
                    store.candles.add_candle(generated_candle, exchange, symbol, timeframe, with_execution=False,
                                             with_generation=False)

        # update progressbar
        if not run_silently and i % 60 == 0:
            progressbar.update()
            sync_publish('progressbar', {
                'current': progressbar.current,
                'estimated_remaining_seconds': progressbar.estimated_remaining_seconds
            })

        # now that all new generated candles are ready, execute
        for r in router.routes:
            count = jh.timeframe_to_one_minutes(r.timeframe)
            # 1m timeframe
            if r.timeframe == timeframes.MINUTE_1:
                r.strategy._execute()
            elif (i + 1) % count == 0:
                # print candle
                if jh.is_debuggable('trading_candles'):
                    print_candle(store.candles.get_current_candle(r.exchange, r.symbol, r.timeframe), False,
                                 r.symbol)
                r.strategy._execute()

        # now check to see if there's any MARKET orders waiting to be executed
        store.orders.execute_pending_market_orders()

        if i != 0 and i % 1440 == 0:
            save_daily_portfolio_balance()

    if not run_silently:
        # print executed time for the backtest session
        finish_time_track = time.time()
        result['execution_duration'] = round(finish_time_track - begin_time_track, 2)

    for r in router.routes:
        r.strategy._terminate()
        store.orders.execute_pending_market_orders()

    # now that backtest simulation is finished, add finishing balance
    save_daily_portfolio_balance()

    if generate_hyperparameters:
        result['hyperparameters'] = stats.hyperparameters(router.routes)
    result['metrics'] = report.portfolio_metrics()
    # generate logs in json, csv and tradingview's pine-editor format
    logs_path = store_logs(generate_json, generate_tradingview, generate_csv)
    if generate_json:
        result['json'] = logs_path['json']
    if generate_tradingview:
        result['tradingview'] = logs_path['tradingview']
    if generate_csv:
        result['csv'] = logs_path['csv']
    if generate_charts:
        result['charts'] = charts.portfolio_vs_asset_returns(_get_study_name())
    if generate_equity_curve:
        result['equity_curve'] = charts.equity_curve()
    if generate_quantstats:
        result['quantstats'] = _generate_quantstats_report(candles)

    return result


def _get_fixed_jumped_candle(previous_candle: np.ndarray, candle: np.ndarray) -> np.ndarray:
    """
    A little workaround for the times that the price has jumped and the opening
    price of the current candle is not equal to the previous candle's close!

    :param previous_candle: np.ndarray
    :param candle: np.ndarray
    """
    if previous_candle[2] < candle[1]:
        candle[1] = previous_candle[2]
        candle[4] = min(previous_candle[2], candle[4])
    elif previous_candle[2] > candle[1]:
        candle[1] = previous_candle[2]
        candle[3] = max(previous_candle[2], candle[3])

    return candle


def _simulate_price_change_effect(real_candle: np.ndarray, exchange: str, symbol: str) -> None:
    orders = store.orders.get_orders(exchange, symbol)

    current_temp_candle = real_candle.copy()
    executed_order = False

    while True:
        if len(orders) == 0:
            executed_order = False
        else:
            for index, order in enumerate(orders):
                if index == len(orders) - 1 and not order.is_active:
                    executed_order = False

                if not order.is_active:
                    continue

                if candle_includes_price(current_temp_candle, order.price):
                    storable_temp_candle, current_temp_candle = split_candle(current_temp_candle, order.price)
                    store.candles.add_candle(
                        storable_temp_candle, exchange, symbol, '1m',
                        with_execution=False,
                        with_generation=False
                    )
                    p = selectors.get_position(exchange, symbol)
                    p.current_price = storable_temp_candle[2]

                    executed_order = True

                    order.execute()

                    # break from the for loop, we'll try again inside the while
                    # loop with the new current_temp_candle
                    break
                else:
                    executed_order = False

        if not executed_order:
            # add/update the real_candle to the store so we can move on
            store.candles.add_candle(
                real_candle, exchange, symbol, '1m',
                with_execution=False,
                with_generation=False
            )
            p = selectors.get_position(exchange, symbol)
            if p:
                p.current_price = real_candle[2]
            break

    _check_for_liquidations(real_candle, exchange, symbol)


def _check_for_liquidations(candle: np.ndarray, exchange: str, symbol: str) -> None:
    p: Position = selectors.get_position(exchange, symbol)

    if not p:
        return

    # for now, we only support the isolated mode:
    if p.mode != 'isolated':
        return

    if candle_includes_price(candle, p.liquidation_price):
        closing_order_side = jh.closing_side(p.type)

        # create the market order that is used as the liquidation order
        order = Order({
            'id': jh.generate_unique_id(),
            'symbol': symbol,
            'exchange': exchange,
            'side': closing_order_side,
            'type': order_types.MARKET,
            'reduce_only': True,
            'qty': jh.prepare_qty(p.qty, closing_order_side),
            'price': p.bankruptcy_price
        })

        store.orders.add_order(order)

        store.app.total_liquidations += 1

        logger.info(f'{p.symbol} liquidated at {p.liquidation_price}')

        order.execute()<|MERGE_RESOLUTION|>--- conflicted
+++ resolved
@@ -194,15 +194,6 @@
         # not cached, get and cache for later calls in the next 5 minutes
         # fetch from database
         candles_tuple = cached_value or Candle.select(
-<<<<<<< HEAD
-            Candle.timestamp, Candle.open, Candle.close, Candle.high, Candle.low,
-            Candle.volume
-        ).where(
-            Candle.timestamp.between(start_date, finish_date),
-            Candle.exchange == exchange,
-            Candle.symbol == symbol
-        ).order_by(Candle.timestamp.asc()).tuples()
-=======
                 Candle.timestamp, Candle.open, Candle.close, Candle.high, Candle.low,
                 Candle.volume
             ).where(
@@ -210,7 +201,6 @@
                 Candle.symbol == symbol,
                 Candle.timestamp.between(start_date, finish_date)
             ).order_by(Candle.timestamp.asc()).tuples()
->>>>>>> dc6a760e
         # validate that there are enough candles for selected period
         required_candles_count = (finish_date - start_date) / 60_000
         if len(candles_tuple) == 0 or candles_tuple[-1][0] != finish_date or candles_tuple[0][0] != start_date:
