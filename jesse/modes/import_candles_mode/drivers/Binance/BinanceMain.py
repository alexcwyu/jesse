import requests
import jesse.helpers as jh
from jesse.modes.import_candles_mode.drivers.interface import CandleExchange
from typing import Union
from .binance_utils import timeframe_to_interval


class BinanceMain(CandleExchange):
    def __init__(
            self,
            name: str,
            rest_endpoint: str,
            backup_exchange_class,
    ) -> None:
        super().__init__(
            name=name,
            count=1000,
            rate_limit_per_second=2,
            backup_exchange_class=backup_exchange_class
        )

        self.endpoint = rest_endpoint

    def get_starting_time(self, symbol: str) -> int:
        dashless_symbol = jh.dashless_symbol(symbol)

        payload = {
            'interval': '1d',
            'symbol': dashless_symbol,
            'limit': 1500,
        }

        response = requests.get(self.endpoint + '/v1/klines', params=payload)

        self.validate_response(response)

        data = response.json()

        # since the first timestamp doesn't include all the 1m
        # candles, let's start since the second day then
        first_timestamp = int(data[0][0])
        return first_timestamp + 60_000 * 1440

    def fetch(self, symbol: str, start_timestamp: int, timeframe: str = '1m') -> Union[list, None]:
        end_timestamp = start_timestamp + (self.count - 1) * 60000 * jh.timeframe_to_one_minutes(timeframe)
        interval = timeframe_to_interval(timeframe)
        dashless_symbol = jh.dashless_symbol(symbol)

        payload = {
            'interval': interval,
            'symbol': dashless_symbol,
            'startTime': int(start_timestamp),
            'endTime': int(end_timestamp),
            'limit': self.count,
        }
<<<<<<< HEAD
        response = requests.get(self.endpoint, params=payload)
=======

        response = requests.get(self.endpoint + '/v1/klines', params=payload)
>>>>>>> bf57cf47

        self.validate_response(response)

        data = response.json()
        return [{
            'id': jh.generate_unique_id(),
            'exchange': self.name,
            'symbol': symbol,
            'timeframe': timeframe,
            'timestamp': int(d[0]),
            'open': float(d[1]),
            'close': float(d[4]),
            'high': float(d[2]),
            'low': float(d[3]),
            'volume': float(d[5])
        } for d in data]

    def get_available_symbols(self) -> list:
        response = requests.get(self.endpoint + '/v1/exchangeInfo')

        self.validate_response(response)

        data = response.json()

        return [jh.dashy_symbol(d['symbol']) for d in data['symbols']]<|MERGE_RESOLUTION|>--- conflicted
+++ resolved
@@ -53,12 +53,8 @@
             'endTime': int(end_timestamp),
             'limit': self.count,
         }
-<<<<<<< HEAD
-        response = requests.get(self.endpoint, params=payload)
-=======
 
         response = requests.get(self.endpoint + '/v1/klines', params=payload)
->>>>>>> bf57cf47
 
         self.validate_response(response)
 
