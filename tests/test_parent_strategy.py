import math
from pprint import pprint

import numpy as np
import pytest

import jesse.helpers as jh
import jesse.services.selectors as selectors
from jesse import exceptions
from jesse.config import reset_config
from jesse.enums import exchanges, timeframes, order_roles, order_types
from jesse.factories import fake_range_candle, fake_range_candle_from_range_prices
from jesse.models import CompletedTrade
from jesse.models import Order
from jesse.modes import backtest_mode
from jesse.routes import router
from jesse.store import store
from jesse.strategies import Strategy
from tests.data import test_candles_0
from tests.data import test_candles_1
from .utils import get_btc_candles, get_btc_and_eth_candles, set_up, single_route_backtest, two_routes_backtest


def test_average_stop_loss_exception():
    with pytest.raises(exceptions.InvalidStrategy):
        single_route_backtest('Test39')


def test_average_take_profit_and_average_stop_loss():
    single_route_backtest('Test36')

    assert len(store.completed_trades.trades) == 2

    t1: CompletedTrade = store.completed_trades.trades[0]
    assert t1.type == 'long'
    assert t1.entry_price == 1
    assert t1.exit_price == 3.5
    assert t1.qty == 2

    t2: CompletedTrade = store.completed_trades.trades[1]
    assert t2.type == 'short'
    assert t2.entry_price == 11
    assert t2.exit_price == 13.5
    assert t2.qty == 2


def test_average_take_profit_exception():
    with pytest.raises(exceptions.InvalidStrategy):
        single_route_backtest('Test38')


def test_can_close_a_long_position_and_go_short_at_the_same_candle():
    single_route_backtest('Test45', is_futures_trading=True, leverage_mode='isolated')

    trades = store.completed_trades.trades

    assert len(trades) == 2
    # the position should no longer stay open because it gets liquidated eventually
    assert store.app.total_open_trades == 0
    assert store.app.total_liquidations == 1


def test_can_perform_backtest_with_multiple_routes():
    set_up()

    routes = [
        {'exchange': exchanges.SANDBOX, 'symbol': 'ETH-USDT', 'timeframe': '5m', 'strategy': 'Test01'},
        {'exchange': exchanges.SANDBOX, 'symbol': 'BTC-USDT', 'timeframe': '5m', 'strategy': 'Test02'},
    ]

    candles = {}
    for r in routes:
        key = jh.key(r['exchange'], r['symbol'])
        candles[key] = {
            'exchange': r['exchange'],
            'symbol': r['symbol'],
            'candles': fake_range_candle((5 * 3) * 20)
        }

    # run backtest (dates are fake just to pass)
    backtest_mode.run(False, {}, routes, [], '2019-04-01', '2019-04-02', candles)

    for r in router.routes:
        s: Strategy = r.strategy
        p = s.position

        assert p.is_close is True
        assert len(s.orders) == 3
        o: Order = s.orders[0]
        short_candles = store.candles.get_candles(r.exchange, r.symbol, '1m')
        assert o.price == short_candles[4][2]
        assert o.price == s.candles[0][2]
        assert o.created_at == short_candles[4][0] + 60_000
        assert o.is_executed is True
        assert s.orders[0].role == order_roles.OPEN_POSITION
        assert s.orders[0].type == order_types.MARKET
        assert s.orders[2].role == order_roles.CLOSE_POSITION
        assert s.orders[2].type == order_types.STOP
        assert s.orders[1].role == order_roles.CLOSE_POSITION
        assert s.orders[1].type == order_types.LIMIT
        assert s.trade is None
        assert len(store.completed_trades.trades) == 2
        # assert one is long and the other is a short trade
        assert (store.completed_trades.trades[0].type == 'long'
                and store.completed_trades.trades[1].type == 'short') or (
                       store.completed_trades.trades[0].type == 'short'
                       and store.completed_trades.trades[1].type == 'long')


def test_fee_rate_property():
    single_route_backtest('Test48')


def test_filter_readable_exception():
    with pytest.raises(Exception) as err:
        single_route_backtest('Test47')

    assert str(err.value).startswith("Invalid filter format")


def test_filters():
    single_route_backtest('Test37')

    assert len(store.completed_trades.trades) == 0

    # rest of the assertions have been done inside Test37


def test_forming_candles():
    reset_config()
    routes = [
        {'exchange': exchanges.SANDBOX, 'symbol': 'BTC-USDT', 'timeframe': timeframes.MINUTE_5, 'strategy': 'Test19'}
    ] 
    extra_routes = [
        {'exchange': exchanges.SANDBOX, 'symbol': 'BTC-USDT', 'timeframe': timeframes.MINUTE_15}
    ]

    candles = {}
    key = jh.key(exchanges.SANDBOX, 'BTC-USDT')
    candles[key] = {
        'exchange': exchanges.SANDBOX,
        'symbol': 'BTC-USDT',
        'candles': test_candles_0
    }

    backtest_mode.run(False, {}, routes, extra_routes, '2019-04-01', '2019-04-02', candles)

    # use math.ceil because it must include forming candle too
    assert len(store.candles.get_candles(exchanges.SANDBOX, 'BTC-USDT', timeframes.MINUTE_5)) == math.ceil(1382 / 5)
    assert len(store.candles.get_candles(exchanges.SANDBOX, 'BTC-USDT', timeframes.MINUTE_15)) == math.ceil(
        1382 / 15)


def test_increasing_position_size_after_opening():
    single_route_backtest('Test16')

    assert len(store.completed_trades.trades) == 1
    t1: CompletedTrade = store.completed_trades.trades[0]
    assert t1.type == 'long'
    assert t1.entry_price == (7 + 10) / 2
    assert t1.exit_price == 15
    assert t1.qty == 2
    assert t1.fee == 0


def test_is_smart_enough_to_open_positions_via_market_orders():
    set_up()

    routes = [
        {'exchange': exchanges.SANDBOX, 'symbol': 'ETH-USDT', 'timeframe': timeframes.MINUTE_1, 'strategy': 'Test05'}
    ]

    candles = {}
    key = jh.key(exchanges.SANDBOX, 'ETH-USDT')
    candles[key] = {
        'exchange': exchanges.SANDBOX,
        'symbol': 'ETH-USDT',
        'candles': test_candles_1
    }

    # run backtest (dates are fake just to pass)
    backtest_mode.run(False, {}, routes, [], '2019-04-01', '2019-04-02', candles)

    assert len(store.completed_trades.trades) == 2

    t1: CompletedTrade = store.completed_trades.trades[0]
    assert t1.type == 'long'
    assert t1.entry_price == 129.23
    assert t1.exit_price == 128.35
    assert t1.qty == 10.204
    assert t1.fee == 0
    assert t1.opened_at == 1547201100000 + 60000
    assert t1.closed_at == 1547202840000 + 60000
    assert t1.entry_candle_timestamp == 1547201100000
    assert t1.exit_candle_timestamp == 1547202840000
    assert t1.orders[0].type == order_types.MARKET

    t2: CompletedTrade = store.completed_trades.trades[1]
    assert t2.type == 'short'
    assert t2.entry_price == 128.01
    assert t2.exit_price == 126.58
    assert t2.qty == 10
    assert t2.fee == 0
    assert t2.opened_at == 1547203560000 + 60000
    assert t2.closed_at == 1547203740000 + 60000
    assert t2.entry_candle_timestamp == 1547203560000
    assert t2.exit_candle_timestamp == 1547203740000
    assert t2.orders[0].type == order_types.MARKET


def test_is_smart_enough_to_open_positions_via_stop_orders():
    set_up()

    routes = [
        {'exchange': exchanges.SANDBOX, 'symbol': 'ETH-USDT', 'timeframe': timeframes.MINUTE_5, 'strategy': 'Test06'}
    ]

    candles = {}
    key = jh.key(exchanges.SANDBOX, 'ETH-USDT')
    candles[key] = {
        'exchange': exchanges.SANDBOX,
        'symbol': 'ETH-USDT',
        'candles': test_candles_1
    }

    # run backtest (dates are fake just to pass)
    backtest_mode.run(False, {}, routes, [], '2019-04-01', '2019-04-02', candles)
    assert len(store.completed_trades.trades) == 2

    t1: CompletedTrade = store.completed_trades.trades[0]
    assert t1.type == 'long'
    assert t1.entry_price == 129.33
    assert t1.exit_price == 128.35
    assert t1.qty == 10.204
    assert t1.fee == 0
    assert t1.opened_at == 1547201100000 + 60000
    assert t1.closed_at == 1547202840000 + 60000
    assert t1.entry_candle_timestamp == 1547201100000
    assert t1.exit_candle_timestamp == 1547202660000
    assert t1.orders[0].type == order_types.STOP

    t2: CompletedTrade = store.completed_trades.trades[1]
    assert t2.type == 'short'
    assert t2.entry_price == 128.05
    assert t2.exit_price == 126.58
    assert t2.qty == 10
    assert t2.fee == 0
    assert t2.opened_at == 1547203560000 + 60000
    assert t2.closed_at == 1547203740000 + 60000
    assert t2.entry_candle_timestamp == 1547203560000
    assert t2.exit_candle_timestamp == 1547203560000
    assert t2.orders[0].type == order_types.STOP


def test_liquidate():
    single_route_backtest('Test31')

    assert len(store.completed_trades.trades) == 2
    t1: CompletedTrade = store.completed_trades.trades[0]
    t2: CompletedTrade = store.completed_trades.trades[1]

    assert t1.type == 'long'
    assert t1.entry_price == 1
    assert t1.exit_price == 11

    assert t2.type == 'short'
    assert t2.entry_price == 21
    assert t2.exit_price == 41


def test_modifying_stop_loss_after_part_of_position_is_already_reduced_with_stop_loss():
    set_up()

    routes = [
        {'exchange': exchanges.SANDBOX, 'symbol': 'BTC-USDT', 'timeframe': timeframes.MINUTE_1, 'strategy': 'Test14'}
    ]

    generated_candles = fake_range_candle_from_range_prices(
        list(range(1, 10)) + list(range(10, 1, -1))
    )

    candles = {}
    key = jh.key(exchanges.SANDBOX, 'BTC-USDT')
    candles[key] = {
        'exchange': exchanges.SANDBOX,
        'symbol': 'BTC-USDT',
        'candles': generated_candles
    }

    backtest_mode.run(False, {}, routes, [], '2019-04-01', '2019-04-02', candles)

    assert len(store.completed_trades.trades) == 1
    t1: CompletedTrade = store.completed_trades.trades[0]
    assert t1.type == 'long'
    assert t1.entry_price == 7
    assert t1.exit_price == (4 * 2 + 6) / 3
    assert t1.qty == 1.5
    assert t1.fee == 0


def test_modifying_take_profit_after_opening_position():
    single_route_backtest('Test12')

    assert len(store.completed_trades.trades) == 1
    t1: CompletedTrade = store.completed_trades.trades[0]
    assert t1.type == 'long'
    assert t1.entry_price == 7
    assert t1.exit_price == 16
    assert t1.qty == 1.5
    assert t1.fee == 0


def test_modifying_take_profit_after_part_of_position_is_already_reduced_with_profit():
    single_route_backtest('Test13')

    assert len(store.completed_trades.trades) == 1
    t1: CompletedTrade = store.completed_trades.trades[0]
    assert t1.type == 'long'
    assert t1.entry_price == 7
    assert t1.exit_price == (16 * 2 + 11) / 3
    assert t1.qty == 1.5
    assert t1.fee == 0


def test_multiple_routes_can_communicate_with_each_other():
    set_up()

    routes = [
        {'exchange': exchanges.SANDBOX, 'symbol': 'ETH-USDT', 'timeframe': '5m', 'strategy': 'Test03'},
        {'exchange': exchanges.SANDBOX, 'symbol': 'BTC-USDT', 'timeframe': '5m', 'strategy': 'Test03'},
    ]

    candles = {}
    for r in routes:
        key = jh.key(r['exchange'], r['symbol'])
        candles[key] = {
            'exchange': r['exchange'],
            'symbol': r['symbol'],
            'candles': fake_range_candle((5 * 3) * 20)
        }

    # run backtest (dates are fake just to pass)
    backtest_mode.run(False, {}, routes, [], '2019-04-01', '2019-04-02', candles)

    assert len(store.completed_trades.trades) == 1

    for r in router.routes:
        s: Strategy = r.strategy
        p = s.position

        assert p.is_close is True
        o: Order = s.orders[0]
        short_candles = store.candles.get_candles(r.exchange, r.symbol, '1m')
        assert o.created_at == short_candles[4][0] + 60_000
        if r.strategy.trades_count == 1:
            assert len(s.orders) == 3
            assert o.is_executed is True
            assert s.orders[0].role == order_roles.OPEN_POSITION
            assert s.orders[0].type == order_types.LIMIT
            assert s.orders[2].role == order_roles.CLOSE_POSITION
            assert s.orders[2].type == order_types.STOP
            assert s.orders[1].role == order_roles.CLOSE_POSITION
            assert s.orders[1].type == order_types.LIMIT
        elif r.strategy.trades_count == 0:
            assert len(s.orders) == 1
            # assert that the order got canceled
            assert o.is_canceled is True
            assert s.orders[0].role == order_roles.OPEN_POSITION
            assert s.orders[0].type == order_types.LIMIT


def test_must_not_be_able_to_set_two_similar_routes():
    reset_config()
    router.set_routes([
        {'exchange': exchanges.SANDBOX, 'symbol': 'ETH-USDT', 'timeframe': timeframes.MINUTE_5, 'strategy': 'Test01'},
        {'exchange': exchanges.SANDBOX, 'symbol': 'ETH-USDT', 'timeframe': timeframes.MINUTE_30, 'strategy': 'Test02'},
    ])
    with pytest.raises(Exception) as err:
        store.reset(True)
    assert str(
        err.value).startswith('each exchange-symbol pair can be traded only once')


def test_on_reduced_position():
    single_route_backtest('Test18')

    assert len(store.completed_trades.trades) == 1
    t1: CompletedTrade = store.completed_trades.trades[0]
    assert t1.type == 'long'
    assert t1.entry_price == 7
    assert t1.exit_price == 13
    assert t1.qty == 2
    assert t1.fee == 0


def test_on_route_canceled():
    two_routes_backtest('Test27', 'Test28')

    t1 = store.completed_trades.trades[0]

    assert t1.symbol == 'BTC-USDT'
    assert t1.type == 'long'
    assert t1.entry_price == 101
    assert t1.exit_price == 120
    assert t1.qty == 1


def test_on_route_increased_position_and_on_route_reduced_position_and_strategy_vars():
    two_routes_backtest('Test29', 'Test30')

    # long BTC-USD
    t1 = store.completed_trades.trades[0]
    # short BTC-USD
    t2 = store.completed_trades.trades[1]
    # long ETH-USD
    t3 = store.completed_trades.trades[2]

    assert t1.symbol == 'BTC-USDT'
    assert t1.type == 'long'
    assert t1.entry_price == 121
    assert t1.exit_price == 131
    assert t1.qty == 1

    assert t2.symbol == 'BTC-USDT'
    assert t2.type == 'short'
    assert t2.entry_price == 151
    assert t2.exit_price == 161
    assert t2.qty == 1

    assert t3.symbol == 'ETH-USDT'
    assert t3.type == 'long'
    # because we open at 10, and increase at 20, entry is the mean which is 15
    assert t3.entry_price == 15
    # (50 + 70) / 2
    assert t3.exit_price == 60
    assert t3.qty == 2


def test_on_route_open_position():
    two_routes_backtest('Test21', 'Test22')

    t1 = store.completed_trades.trades[0]
    t2 = store.completed_trades.trades[1]

    assert t1.symbol == 'BTC-USDT'
    assert t1.type == 'long'
    assert t1.entry_price == 101
    assert t1.exit_price == 110
    assert t1.qty == 1

    assert t2.symbol == 'ETH-USDT'
    assert t2.type == 'long'
    assert t2.entry_price == 10
    assert t2.exit_price == 20
    assert t2.qty == 1


def test_on_route_stop_loss():
    two_routes_backtest('Test25', 'Test26')

    t1 = store.completed_trades.trades[0]
    t2 = store.completed_trades.trades[1]

    assert t2.symbol == 'BTC-USDT'
    assert t2.type == 'long'
    assert t2.entry_price == 101
    assert t2.exit_price == 120
    assert t2.qty == 1

    assert t1.symbol == 'ETH-USDT'
    assert t1.type == 'short'
    assert t1.entry_price == 10
    assert t1.exit_price == 20
    assert t1.qty == 1


def test_on_route_take_profit():
    two_routes_backtest('Test23', 'Test24')

    t1 = store.completed_trades.trades[0]
    t2 = store.completed_trades.trades[1]

    assert t2.symbol == 'BTC-USDT'
    assert t2.type == 'long'
    assert t2.entry_price == 101
    assert t2.exit_price == 120
    assert t2.qty == 1

    assert t1.symbol == 'ETH-USDT'
    assert t1.type == 'long'
    assert t1.entry_price == 10
    assert t1.exit_price == 20
    assert t1.qty == 1


def test_opening_position_in_multiple_points():
    single_route_backtest('Test15')

    assert len(store.completed_trades.trades) == 1
    t1: CompletedTrade = store.completed_trades.trades[0]
    assert t1.type == 'long'
    assert t1.entry_price == (7 + 9 + 11) / 3
    assert t1.exit_price == 15
    assert t1.qty == 1.5
    assert t1.fee == 0


def test_reducing_position_size_after_opening():
    single_route_backtest('Test17')

    assert len(store.completed_trades.trades) == 1
    t1: CompletedTrade = store.completed_trades.trades[0]
    assert t1.type == 'long'
    assert t1.entry_price == 7
    assert t1.exit_price == (15 + 10) / 2
    assert t1.qty == 2
    assert t1.fee == 0


def test_shared_vars():
    two_routes_backtest('Test32', 'Test33')

    t1 = store.completed_trades.trades[0]

    assert t1.symbol == 'ETH-USDT'
    assert t1.type == 'long'
    assert t1.entry_price == 11
    assert t1.exit_price == 21
    assert t1.qty == 1


def test_should_buy_and_execute_buy():
    set_up()

    routes = [
        {'exchange': exchanges.SANDBOX, 'symbol': 'ETH-USDT', 'timeframe': timeframes.MINUTE_5, 'strategy': 'Test01'},
    ]

    candles = {}
    for r in routes:
        key = jh.key(r['exchange'], r['symbol'])
        candles[key] = {
            'exchange': r['exchange'],
            'symbol': r['symbol'],
            'candles': fake_range_candle((5 * 3) * 20)
        }

    # run backtest (dates are fake just to pass)
    backtest_mode.run(False, {}, routes, [], '2019-04-01', '2019-04-02', candles)

    for r in router.routes:
        s: Strategy = r.strategy
        p = s.position

        assert p.is_close is True
        assert len(s.orders) == 3
        o: Order = s.orders[0]
        short_candles = store.candles.get_candles(r.exchange, r.symbol, '1m')
        assert o.price == short_candles[4][2]
        assert o.price == s.candles[0][2]
        assert o.created_at == short_candles[4][0] + 60_000
        assert o.is_executed is True
        assert s.orders[1].role == order_roles.CLOSE_POSITION
        assert s.orders[2].role == order_roles.CLOSE_POSITION
        assert s.orders[0].role == order_roles.OPEN_POSITION
        assert s.trade is None
        trade: CompletedTrade = store.completed_trades.trades[0]
        assert trade.type == 'long'
        # must include executed orders, in this case it's entry and take_profit
        assert len(trade.orders) == 2
        assert trade.orders[0].side == 'buy'
        assert trade.orders[0].type == 'MARKET'
        assert trade.orders[1].side == 'sell'
        assert trade.orders[1].type == 'LIMIT'
        assert len(store.completed_trades.trades) == 1


def test_should_sell_and_execute_sell():
    set_up()

    routes = [
        {'exchange': exchanges.SANDBOX, 'symbol': 'ETH-USDT', 'timeframe': timeframes.MINUTE_5, 'strategy': 'Test02'},
    ]

    candles = {}
    for r in routes:
        key = jh.key(r['exchange'], r['symbol'])
        candles[key] = {
            'exchange': r['exchange'],
            'symbol': r['symbol'],
            'candles': fake_range_candle((5 * 3) * 20)
        }

    # run backtest (dates are fake just to pass)
    backtest_mode.run(False, {}, routes, [], '2019-04-01', '2019-04-02', candles)

    for r in router.routes:
        s: Strategy = r.strategy
        p = s.position

        assert p.is_close is True
        assert len(s.orders) == 3
        o: Order = s.orders[0]
        short_candles = store.candles.get_candles(r.exchange, r.symbol, '1m')
        assert o.price == short_candles[4][2]
        assert o.price == s.candles[0][2]
        assert o.created_at == short_candles[4][0] + 60_000
        assert o.is_executed is True
        assert s.orders[1].role == order_roles.CLOSE_POSITION
        assert s.orders[2].role == order_roles.CLOSE_POSITION
        assert s.orders[0].role == order_roles.OPEN_POSITION
        assert s.trade is None
        assert len(store.completed_trades.trades) == 1
        assert store.completed_trades.trades[0].type == 'short'


def test_stop_loss_at_multiple_points():
    single_route_backtest('Test11')

    assert len(store.completed_trades.trades) == 1
    t1: CompletedTrade = store.completed_trades.trades[0]
    assert t1.type == 'short'
    assert t1.entry_price == 3
    assert t1.exit_price == (6 + 5 + 4) / 3
    assert t1.qty == 1.5
    assert t1.fee == 0


def test_strategy_properties():
    two_routes_backtest('Test19', 'Test19')

    for r in router.routes:
        s: Strategy = r.strategy

        assert s.name == r.strategy_name
        assert s.symbol == r.symbol
        assert s.exchange == r.exchange
        assert s.timeframe == r.timeframe
        assert s.trade is None
        assert s._is_executing is False
        assert s._is_initiated is True
        np.testing.assert_equal(s.current_candle, store.candles.get_current_candle(r.exchange, r.symbol, r.timeframe))
        np.testing.assert_equal(s.candles, store.candles.get_candles(r.exchange, r.symbol, r.timeframe))
        assert s.position == selectors.get_position(r.exchange, r.symbol)
        assert s.orders == store.orders.get_orders(r.exchange, r.symbol)


def test_taking_profit_at_multiple_points():
    single_route_backtest('Test10')

    assert len(store.completed_trades.trades) == 1
    t1: CompletedTrade = store.completed_trades.trades[0]
    assert t1.type == 'long'
    assert t1.entry_price == 7
    assert t1.exit_price == (15 + 13 + 11) / 3
    assert t1.qty == 1.5
    assert t1.fee == 0
    assert t1.holding_period == 8 * 60


def test_terminate():
    """
    test that user can use terminate() method. in this unit test use it
    to close the open position.
    `"""
    single_route_backtest('Test41')

    # TODO
    # assert terminate() is actually executed by logging a
    # string init, and then checking for that log message
    # assert {'id': 2, 'message': 'executed terminate successfully', 'time': 1552315246171.0} in store.logs.info

    # assert inside strategies terminate() that we have indeed an open position

    # assert that Strategy's terminate() method closes the open position
    assert store.app.total_open_trades == 0
    assert store.app.total_open_pl == 0


def test_terminate_closes_trades_at_the_end_of_backtest():
    single_route_backtest('Test40')

    # assert that Strategy's _terminate() method closes the open position
    assert store.app.total_open_trades == 1
    assert store.app.total_open_pl == 97

    # TODO
    # assert {
    #            'id': 2,
    #            'time': 1552315246171.0,
    #            'message': 'Closed open Sandbox-BTC-USDT position at 99.0 with PNL: 97.0(4850.0%) because we reached the end of the backtest session.'
    #        } in store.logs.info
    #

def test_updating_stop_loss_and_take_profit_after_opening_the_position():
    set_up()

    routes = [
        {'exchange': exchanges.SANDBOX, 'symbol': 'ETH-USDT', 'timeframe': timeframes.MINUTE_1, 'strategy': 'Test07'}
    ]

    candles = {}
    key = jh.key(exchanges.SANDBOX, 'ETH-USDT')
    candles[key] = {
        'exchange': exchanges.SANDBOX,
        'symbol': 'ETH-USDT',
        'candles': test_candles_1
    }

    # run backtest (dates are fake just to pass)
    backtest_mode.run(False, {}, routes, [], '2019-04-01', '2019-04-02', candles)

    t1: CompletedTrade = store.completed_trades.trades[0]
    assert t1.type == 'long'
    assert t1.entry_price == 129.23
    assert t1.exit_price == 128.98
    assert t1.qty == 10.204
    assert t1.fee == 0
    assert t1.opened_at == 1547201100000 + 60000
    assert t1.closed_at == 1547201700000 + 60000
    assert t1.entry_candle_timestamp == 1547201100000
    assert t1.exit_candle_timestamp == 1547201700000
    assert t1.orders[0].type == order_types.MARKET

    t2: CompletedTrade = store.completed_trades.trades[1]
    assert t2.type == 'short'
    assert t2.entry_price == 128.01
    assert t2.exit_price == 127.66
    assert t2.qty == 10
    assert t2.fee == 0
    assert t2.opened_at == 1547203560000 + 60000
    assert t2.closed_at == 1547203680000 + 60000
    assert t2.entry_candle_timestamp == 1547203560000
    assert t2.exit_candle_timestamp == 1547203680000
    assert t2.orders[0].type == order_types.MARKET


def test_validation_for_equal_stop_loss_and_take_profit():
    with pytest.raises(Exception) as err:
        single_route_backtest('Test46')

    assert str(err.value).startswith('stop-loss and take-profit should not be exactly the same')


def test_has_active_entry_orders():
    single_route_backtest('TestHasEntryOrders')


def test_increased_and_reduced_count():
    single_route_backtest('TestIncreasedAndReducedCount')


def test_before():
    single_route_backtest('TestBeforeMethod')


def test_after():
    single_route_backtest('TestAfterMethod')


def test_leverage_property():
    single_route_backtest('TestLeverageProperty1', is_futures_trading=False)

    single_route_backtest('TestLeverageProperty1', is_futures_trading=True, leverage=1)

    single_route_backtest('TestLeverageProperty2', is_futures_trading=True, leverage=2)


def test_reduce_only_market_orders():
    single_route_backtest('TestReduceOnlyMarketOrders', is_futures_trading=True, leverage=1)


def test_liquidation_in_isolated_mode_for_short_trades():
    single_route_backtest(
        'TestLiquidationInIsolatedModeForShortTrade', is_futures_trading=True, leverage=2,
        leverage_mode='isolated'
    )


def test_liquidation_in_isolated_mode_for_long_trades():
    single_route_backtest(
        'TestLiquidationInIsolatedModeForLongTrade', is_futures_trading=True, leverage=2,
        leverage_mode='isolated', trend='down'
    )


def test_mark_price():
    single_route_backtest(
        'TestMarkPrice', is_futures_trading=True,
    )


def test_log_method():
    single_route_backtest('TestLogMethodInStrategyClass')

    assert store.logs.info[1]['message'] == 'test info log'
    assert store.logs.errors[0]['message'] == 'test error log'

<<<<<<< HEAD
=======

def test_using_market_order_for_low_price_difference():
    single_route_backtest('TestMarketOrderForLowPriceDifference')


>>>>>>> 640fdd51
# TODO: implement liquidation in backtest mode for cross mode
# def test_liquidation_in_cross_mode_for_short_trades():
#     single_route_backtest(
#         'TestLiquidationInCrossModeForShortTrade', is_futures_trading=True, leverage=10,
#         leverage_mode='cross'
#     )

# def test_route_capital_isolation():
#     set_up(
#         [
#             (exchanges.SANDBOX, 'BTC-USDT', timeframes.MINUTE_1, 'TestRouteCapitalIsolation1'),
#             (exchanges.SANDBOX, 'ETH-USDT', timeframes.MINUTE_1, 'TestRouteCapitalIsolation2'),
#         ],
#     )
#
#     # run backtest (dates are fake just to pass)
#     backtest_mode.run('2019-04-01', '2019-04-02', get_btc_and_eth_candles())


# def test_inputs_get_rounded_behind_the_scene():
#     set_up([(exchanges.SANDBOX, 'EOS-USDT', timeframes.MINUTE_1, 'Test44')])
#     candles = {}
#     candles[jh.key(exchanges.SANDBOX, 'EOS-USDT')] = {
#         'exchange': exchanges.SANDBOX,
#         'symbol': 'EOS-USDT',
#         'candles': fake_range_candle_from_range_prices(range(1, 100))
#     }
#     backtest_mode.run('2019-04-01', '2019-04-02', candles)
#
#     t: CompletedTrade = store.completed_trades.trades[0]
#
#     assert len(store.completed_trades.trades) == 1
#     assert t.qty == 1.5
#     assert t.entry_price == 5.123<|MERGE_RESOLUTION|>--- conflicted
+++ resolved
@@ -796,14 +796,11 @@
     assert store.logs.info[1]['message'] == 'test info log'
     assert store.logs.errors[0]['message'] == 'test error log'
 
-<<<<<<< HEAD
-=======
 
 def test_using_market_order_for_low_price_difference():
     single_route_backtest('TestMarketOrderForLowPriceDifference')
 
 
->>>>>>> 640fdd51
 # TODO: implement liquidation in backtest mode for cross mode
 # def test_liquidation_in_cross_mode_for_short_trades():
 #     single_route_backtest(
